--- conflicted
+++ resolved
@@ -61,21 +61,8 @@
         "grok-3-mini",
         "grok-3",
         "grok-4",
-<<<<<<< HEAD
-    ],
-    # LM Studio often proxies various model names; treat unknowns via explicit backend type.
-    "claude_code_stream": [
-        "claude-opus-4-1-20250805",
-        "claude-opus-4-20250514",
-        "claude-sonnet-4-20250514",
-        "claude-3-7-sonnet-20250219",
-        "claude-3-5-sonnet-20241022",
-        "claude-3-5-haiku-20241022",
-    ],
+    ]
 
-=======
-    ]
->>>>>>> a48d50d1
 }
 
 
