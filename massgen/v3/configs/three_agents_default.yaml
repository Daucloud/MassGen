# MassGen v3 Three Agent Configuration
# Claude Haiku, GPT-4o-mini, and Grok-3-mini with builtin tools enabled

agents:
  - id: "4o"
    backend:
<<<<<<< HEAD
      # type: "claude"
      # model: "claude-3-5-haiku-latest"
=======
>>>>>>> 70bb8b99
      type: "openai"
      model: "gpt-4o"
      enable_web_search: true
      enable_code_execution: true
    # system_message: "You are a helpful AI assistant with web search and code execution capabilities. For any question involving current events, recent information, or real-time data, ALWAYS use web search first."

  - id: "4omini"
    backend:
      type: "openai"
      model: "gpt-4o"
      enable_web_search: true
      enable_code_interpreter: true
    # system_message: "You are a helpful AI assistant with web search and code execution capabilities. For any question involving current events, recent information, or real-time data, ALWAYS use web search first."

  - id: "grok3mini"
    backend:
      # type: "grok"
      # model: "grok-3-mini"
      type: "openai"
      model: "gpt-4o"
      enable_web_search: true
      return_citations: true
    # system_message: "You are a helpful AI assistant with web search capabilities. For any question involving current events, recent information, or real-time data, ALWAYS use web search first."

ui:
  display_type: "rich_terminal"
  logging_enabled: true<|MERGE_RESOLUTION|>--- conflicted
+++ resolved
@@ -4,11 +4,6 @@
 agents:
   - id: "4o"
     backend:
-<<<<<<< HEAD
-      # type: "claude"
-      # model: "claude-3-5-haiku-latest"
-=======
->>>>>>> 70bb8b99
       type: "openai"
       model: "gpt-4o"
       enable_web_search: true
