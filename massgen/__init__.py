"""
MassGen - Multi-Agent Scaling System

A powerful multi-agent collaboration framework that enables multiple AI agents
to work together on complex tasks, share insights, vote on solutions, and reach
consensus through structured collaboration and debate.

The system also supports single-agent mode for simpler tasks that don't require
multi-agent collaboration.

Key Features:
- Single-agent mode for simple, direct processing
- Multi-agent collaboration with dynamic restart logic
- Comprehensive YAML configuration system
- Real-time streaming display with multi-region layout
- Robust consensus mechanisms with debate phases
- Support for multiple LLM backends (OpenAI, Gemini, Grok)
- Comprehensive logging and monitoring

Command-Line Usage:
    # Use cli.py for all command-line operations
    
    # Single agent mode
    python cli.py "What is 2+2?" --models gpt-4o
    
    # Multi-agent mode
    python cli.py "What is 2+2?" --models gpt-4o gemini-2.5-flash
    python cli.py "Complex question" --config examples/production.yaml

Programmatic Usage:
    # Using YAML configuration
    from massgen import run_mass_with_config, load_config_from_yaml
    config = load_config_from_yaml("config.yaml")
    result = run_mass_with_config("Your question here", config)
    
    # Using simple model list (single agent)
    from massgen import run_mass_agents
    result = run_mass_agents("What is 2+2?", ["gpt-4o"])
    
    # Using simple model list (multi-agent)
    from massgen import run_mass_agents
    result = run_mass_agents("What is 2+2?", ["gpt-4o", "gemini-2.5-flash"])

"""

# Core system components
from .main import (
    MassSystem, 
    run_mass_agents, 
    run_mass_with_config
)

# Configuration system
from .config import (
    load_config_from_yaml,
    create_config_from_models,
    ConfigurationError
)

# Configuration classes
from .types import (
    MassConfig,
    OrchestratorConfig, 
    AgentConfig,
    ModelConfig,
    StreamingDisplayConfig,
    LoggingConfig,
    TaskInput
)

# Advanced components (for custom usage)
from .orchestrator import MassOrchestrator
from .streaming_display import create_streaming_display
from .logging import MassLogManager

<<<<<<< HEAD

=======
>>>>>>> 89ba0c78
__version__ = "0.0.1"

__all__ = [
    # Main interfaces
    "MassSystem",
    "run_mass_agents", 
    "run_mass_with_config",
    
    # Configuration system
    "load_config_from_yaml",
    "create_config_from_models",
    "ConfigurationError",
    
    # Configuration classes
    "MassConfig",
    "OrchestratorConfig",
    "AgentConfig", 
    "ModelConfig",
    "StreamingDisplayConfig",
    "LoggingConfig",
    "TaskInput",
    
    # Advanced components
    "MassOrchestrator",
    "create_streaming_display",
    "MassLogManager",
    
] <|MERGE_RESOLUTION|>--- conflicted
+++ resolved
@@ -73,10 +73,6 @@
 from .streaming_display import create_streaming_display
 from .logging import MassLogManager
 
-<<<<<<< HEAD
-
-=======
->>>>>>> 89ba0c78
 __version__ = "0.0.1"
 
 __all__ = [
