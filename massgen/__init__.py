"""
MassGen - Multi-Agent System Generator (Foundation Release)

Built on the proven MassGen framework with working tool message handling,
async generator patterns, and reliable multi-agent coordination.

Key Features:
- Multi-backend support: Response API (standard format), Claude (Messages API), Grok (Chat API)
- Builtin tools: Code execution and web search with streaming results
- Async streaming with proper chat agent interfaces and tool result handling
- Multi-agent orchestration with voting and consensus mechanisms
- Real-time frontend displays with multi-region terminal UI
- CLI with file-based YAML configuration and interactive mode
- Proper StreamChunk architecture separating tool_calls from builtin_tool_results

TODO - Missing Features (to be added in future releases):
- ✅ Grok backend testing and fixes (COMPLETED)
- ✅ CLI interface for MassGen (COMPLETED - file-based config, interactive mode, slash commands)
<<<<<<< HEAD
- ✅ Missing v3 test files recovery (COMPLETED - two agents, three agents)
=======
- ✅ Missing test files recovery (COMPLETED - two agents, three agents)
>>>>>>> 68f8941b
- ✅ Multi-turn conversation support (COMPLETED - dynamic context reconstruction)
- ✅ Chat interface with orchestrator (COMPLETED - async streaming with context)
- ✅ Fix CLI multi-turn conversation display (COMPLETED - coordination UI integration)
- ✅ Case study configurations and test commands (COMPLETED - specialized YAML configs)
- ✅ Claude backend support (COMPLETED - production-ready multi-tool API with streaming)
- ✅ Claude streaming handler fixes (COMPLETED - proper tool argument capture)
- ✅ OpenAI builtin tools support (COMPLETED - code execution and web search streaming)
- ✅ CLI backend parameter passing (COMPLETED - proper ConfigurableAgent integration)
- ✅ StreamChunk builtin_tool_results support (COMPLETED - separate from regular tool_calls)
- ✅ Gemini backend support (COMPLETED - streaming with function calling and builtin tools)
- Orchestrator final_answer_agent configuration support (MEDIUM PRIORITY)
- Configuration options for voting info in user messages (MEDIUM PRIORITY)
- Enhanced frontend features from v0.0.1 (MEDIUM PRIORITY)
- Advanced logging and monitoring capabilities
- Tool execution with custom functions
- Performance optimizations

Usage:
    from massgen import ResponseBackend, create_simple_agent, Orchestrator

    backend = ResponseBackend()
    agent = create_simple_agent(backend, "You are a helpful assistant")
    orchestrator = Orchestrator(agents={"agent1": agent})

    async for chunk in orchestrator.chat_simple("Your question"):
        if chunk.type == "content":
            print(chunk.content, end="")
"""

# Import main classes for convenience
from .backend.response import ResponseBackend
from .backend.claude import ClaudeBackend
from .backend.gemini import GeminiBackend
from .backend.grok import GrokBackend
from .chat_agent import (
    ChatAgent,
    SingleAgent,
    ConfigurableAgent,
    create_simple_agent,
    create_expert_agent,
    create_research_agent,
    create_computational_agent,
)
from .orchestrator import Orchestrator, create_orchestrator
from .message_templates import MessageTemplates, get_templates
from .agent_config import AgentConfig

__version__ = "0.0.3"
__author__ = "MassGen Contributors"

__all__ = [
    # Backends
    "ResponseBackend",
    "ClaudeBackend",
    "GeminiBackend",
    "GrokBackend",
    # Agents
    "ChatAgent",
    "SingleAgent",
    "ConfigurableAgent",
    "create_simple_agent",
    "create_expert_agent",
    "create_research_agent",
    "create_computational_agent",
    # Orchestrator
    "Orchestrator",
    "create_orchestrator",
    # Configuration
    "AgentConfig",
    "MessageTemplates",
    "get_templates",
    # Metadata
    "__version__",
    "__author__",
]<|MERGE_RESOLUTION|>--- conflicted
+++ resolved
@@ -16,11 +16,7 @@
 TODO - Missing Features (to be added in future releases):
 - ✅ Grok backend testing and fixes (COMPLETED)
 - ✅ CLI interface for MassGen (COMPLETED - file-based config, interactive mode, slash commands)
-<<<<<<< HEAD
-- ✅ Missing v3 test files recovery (COMPLETED - two agents, three agents)
-=======
 - ✅ Missing test files recovery (COMPLETED - two agents, three agents)
->>>>>>> 68f8941b
 - ✅ Multi-turn conversation support (COMPLETED - dynamic context reconstruction)
 - ✅ Chat interface with orchestrator (COMPLETED - async streaming with context)
 - ✅ Fix CLI multi-turn conversation display (COMPLETED - coordination UI integration)
