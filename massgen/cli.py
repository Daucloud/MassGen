#!/usr/bin/env python3
"""
MassGen Command Line Interface

A clean CLI for MassGen with file-based configuration support.
Supports both interactive mode and single-question mode.

Usage examples:
    # Use YAML/JSON configuration file
    python -m massgen.cli --config config.yaml "What is the capital of France?"

    # Quick setup with backend and model
    python -m massgen.cli --backend openai --model gpt-4o-mini "What is 2+2?"

    # Interactive mode
    python -m massgen.cli --config config.yaml

    # Multiple agents from config
    python -m massgen.cli --config multi_agent.yaml "Compare different approaches to renewable energy"
"""

import argparse
import asyncio
import json
import os
import sys
import yaml
from pathlib import Path
from typing import Dict, Any, Optional, List

from .utils import MODEL_MAPPINGS, get_backend_type_from_model


# Load environment variables from .env file
def load_env_file():
    """Load environment variables from .env file if it exists."""
    env_file = Path(".env")
    if env_file.exists():
        with open(env_file, "r") as f:
            for line in f:
                line = line.strip()
                if line and not line.startswith("#") and "=" in line:
                    key, value = line.split("=", 1)
                    # Remove quotes if present
                    value = value.strip("\"'")
                    os.environ[key] = value


# Load .env file at module import
load_env_file()

# Add project root to path for imports
project_root = Path(__file__).parent.parent.parent.parent
sys.path.insert(0, str(project_root))

from massgen.backend.response import ResponseBackend
from massgen.backend.grok import GrokBackend
from massgen.backend.claude import ClaudeBackend
from massgen.backend.gemini import GeminiBackend
from massgen.backend.chat_completions import ChatCompletionsBackend
<<<<<<< HEAD
from massgen.backend.lmstudio import LMStudioBackend
=======
from massgen.backend.claude_code_cli_stream import ClaudeCodeStreamBackend
>>>>>>> c7e89cd2
from massgen.chat_agent import SingleAgent, ConfigurableAgent
from massgen.agent_config import AgentConfig
from massgen.orchestrator import Orchestrator
from massgen.frontend.coordination_ui import CoordinationUI

# Color constants for terminal output
BRIGHT_CYAN = "\033[96m"
BRIGHT_BLUE = "\033[94m"
BRIGHT_GREEN = "\033[92m"
BRIGHT_YELLOW = "\033[93m"
BRIGHT_MAGENTA = "\033[95m"
BRIGHT_RED = "\033[91m"
BRIGHT_WHITE = "\033[97m"
RESET = "\033[0m"
BOLD = "\033[1m"


class ConfigurationError(Exception):
    """Configuration error for CLI."""

    pass


def load_config_file(config_path: str) -> Dict[str, Any]:
    """Load configuration from YAML or JSON file."""
    path = Path(config_path)

    # If file doesn't exist in current path, try massgen/configs/ directory
    if not path.exists():
        # Try in massgen/configs/ directory
        configs_path = Path(__file__).parent / "configs" / path.name
        if configs_path.exists():
            path = configs_path
        else:
            raise ConfigurationError(
                f"Configuration file not found: {config_path} (also checked {configs_path})"
            )

    try:
        with open(path, "r", encoding="utf-8") as f:
            if path.suffix.lower() in [".yaml", ".yml"]:
                return yaml.safe_load(f)
            elif path.suffix.lower() == ".json":
                return json.load(f)
            else:
                raise ConfigurationError(
                    f"Unsupported config file format: {path.suffix}"
                )
    except Exception as e:
        raise ConfigurationError(f"Error reading config file: {e}")


def create_backend(backend_type: str, **kwargs) -> Any:
    """Create backend instance from type and parameters.
    
    Supported backend types:
    - openai: OpenAI API (requires OPENAI_API_KEY)
    - grok: xAI Grok (requires XAI_API_KEY)
    - claude: Anthropic Claude (requires ANTHROPIC_API_KEY)
    - gemini: Google Gemini (requires GOOGLE_API_KEY or GEMINI_API_KEY)
    - chatcompletion: OpenAI-compatible providers (auto-detects API key based on base_url)
    
    For chatcompletion backend, the following providers are auto-detected:
    - Cerebras AI (cerebras.ai) -> CEREBRAS_API_KEY
    - Together AI (together.ai/together.xyz) -> TOGETHER_API_KEY
    - Fireworks AI (fireworks.ai) -> FIREWORKS_API_KEY
    - Groq (groq.com) -> GROQ_API_KEY
    - Nebius AI Studio (studio.nebius.ai) -> NEBIUS_API_KEY
    - OpenRouter (openrouter.ai) -> OPENROUTER_API_KEY
    """
    backend_type = backend_type.lower()

    if backend_type == "openai":
        api_key = kwargs.get("api_key") or os.getenv("OPENAI_API_KEY")
        if not api_key:
            raise ConfigurationError(
                "OpenAI API key not found. Set OPENAI_API_KEY or provide in config."
            )
        return ResponseBackend(api_key=api_key)

    elif backend_type == "grok":
        api_key = kwargs.get("api_key") or os.getenv("XAI_API_KEY")
        if not api_key:
            raise ConfigurationError(
                "Grok API key not found. Set XAI_API_KEY or provide in config."
            )
        return GrokBackend(api_key=api_key)

    elif backend_type == "claude":
        api_key = kwargs.get("api_key") or os.getenv("ANTHROPIC_API_KEY")
        if not api_key:
            raise ConfigurationError(
                "Claude API key not found. Set ANTHROPIC_API_KEY or provide in config."
            )
        return ClaudeBackend(api_key=api_key)

    elif backend_type == "gemini":
        api_key = (
            kwargs.get("api_key")
            or os.getenv("GOOGLE_API_KEY")
            or os.getenv("GEMINI_API_KEY")
        )
        if not api_key:
            raise ConfigurationError(
                "Gemini API key not found. Set GOOGLE_API_KEY or provide in config."
            )
        return GeminiBackend(api_key=api_key)

    elif backend_type == "chatcompletion":
<<<<<<< HEAD
        # ChatCompletionsBackend now handles provider-specific API key detection internally
        # Just pass through all kwargs including api_key and base_url
        return ChatCompletionsBackend(**kwargs)

    elif backend_type == "lmstudio":
        # LM Studio local server (OpenAI-compatible). Defaults handled by backend.
        return LMStudioBackend(**kwargs)

=======
        api_key = kwargs.get("api_key")
        base_url = kwargs.get("base_url")
        
        # Determine API key based on base URL if not explicitly provided
        if not api_key:
            if base_url and "cerebras.ai" in base_url:
                api_key = os.getenv("CEREBRAS_API_KEY")
                if not api_key:
                    raise ConfigurationError(
                        "Cerebras AI API key not found. Set CEREBRAS_API_KEY or provide in config."
                    )
        
        return ChatCompletionsBackend(api_key=api_key)
    
    elif backend_type == "claude_code_stream":
        # ClaudeCodeStreamBackend using claude-code-sdk-python
        # Authentication handled by backend (API key or subscription)
        
        # Validate claude-code-sdk availability
        try:
            import claude_code_sdk
        except ImportError:
            raise ConfigurationError(
                "claude-code-sdk not found. Install with: pip install claude-code-sdk"
            )
        
        return ClaudeCodeStreamBackend(**kwargs)
>>>>>>> c7e89cd2

    else:
        raise ConfigurationError(f"Unsupported backend type: {backend_type}")



def create_agents_from_config(config: Dict[str, Any]) -> Dict[str, ConfigurableAgent]:
    """Create agents from configuration."""
    agents = {}

    agent_entries = (
        [config["agent"]] if "agent" in config else
        config.get("agents", None)
    )

    if not agent_entries:
        raise ConfigurationError("Configuration must contain either 'agent' or 'agents' section")

    for i, agent_data in enumerate(agent_entries, start=1):
        backend_config = agent_data.get("backend", {})

        # Infer backend type from model if not explicitly provided
        backend_type = backend_config.get("type") or (
            get_backend_type_from_model(backend_config["model"])
            if "model" in backend_config else None
        )
        if not backend_type:
            raise ConfigurationError("Backend type must be specified or inferrable from model")

        backend = create_backend(backend_type, **backend_config)
        backend_params = {k: v for k, v in backend_config.items() if k != "type"}

        backend_type_lower = backend_type.lower()
        if backend_type_lower == "openai":
            agent_config = AgentConfig.create_openai_config(**backend_params)
        elif backend_type_lower == "claude":
            agent_config = AgentConfig.create_claude_config(**backend_params)
        elif backend_type_lower == "grok":
            agent_config = AgentConfig.create_grok_config(**backend_params)
        elif backend_type_lower == "gemini":
            agent_config = AgentConfig.create_gemini_config(**backend_params)
        elif backend_type_lower == "chatcompletion":
            agent_config = AgentConfig.create_chatcompletion_config(**backend_params)
        elif backend_type_lower == "lmstudio":
            agent_config = AgentConfig.create_lmstudio_config(**backend_params)
        else:
            agent_config = AgentConfig(backend_params=backend_config)

        agent_config.agent_id = agent_data.get("id", f"agent{i}")
        agent_config.custom_system_instruction = agent_data.get("system_message")

        agent = ConfigurableAgent(config=agent_config, backend=backend)
        agents[agent.config.agent_id] = agent

    return agents


def create_simple_config(
    backend_type: str, model: str, system_message: Optional[str] = None, base_url: Optional[str] = None
) -> Dict[str, Any]:
    """Create a simple single-agent configuration."""
    backend_config = {"type": backend_type, "model": model}
    if base_url:
        backend_config["base_url"] = base_url
    
    return {
        "agent": {
            "id": "agent1",
            "backend": backend_config,
            "system_message": system_message or "You are a helpful AI assistant.",
        },
        "ui": {"display_type": "rich_terminal", "logging_enabled": True},
    }


async def run_question_with_history(
    question: str,
    agents: Dict[str, SingleAgent],
    ui_config: Dict[str, Any],
    history: List[Dict[str, Any]],
) -> str:
    """Run MassGen with a question and conversation history."""
    # Build messages including history
    messages = history.copy()
    messages.append({"role": "user", "content": question})

    # Check if we should use orchestrator for single agents (default: False for backward compatibility)
    use_orchestrator_for_single = ui_config.get(
        "use_orchestrator_for_single_agent", True
    )

    if len(agents) == 1 and not use_orchestrator_for_single:
        # Single agent mode with history
        agent = next(iter(agents.values()))
        print(f"\n🤖 {BRIGHT_CYAN}Single Agent Mode{RESET}", flush=True)
        print(f"Agent: {agent.agent_id}", flush=True)
        if history:
            print(f"History: {len(history)//2} previous exchanges", flush=True)
        print(f"Question: {question}", flush=True)
        print("\n" + "=" * 60, flush=True)

        response_content = ""

        async for chunk in agent.chat(messages):
            if chunk.type == "content" and chunk.content:
                response_content += chunk.content
                print(chunk.content, end="", flush=True)
            elif chunk.type == "builtin_tool_results":
                # Skip builtin_tool_results to avoid duplication with real-time streaming
                # The backends already show tool status during execution
                continue
            elif chunk.type == "error":
                print(f"\n❌ Error: {chunk.error}", flush=True)
                return ""

        print("\n" + "=" * 60, flush=True)
        return response_content

    else:
        # Multi-agent mode with history
        orchestrator = Orchestrator(agents=agents)
        # Create a fresh UI instance for each question to ensure clean state
        ui = CoordinationUI(
            display_type=ui_config.get("display_type", "rich_terminal"),
            logging_enabled=ui_config.get("logging_enabled", True),
        )

        print(f"\n🤖 {BRIGHT_CYAN}Multi-Agent Mode{RESET}", flush=True)
        print(f"Agents: {', '.join(agents.keys())}", flush=True)
        if history:
            print(f"History: {len(history)//2} previous exchanges", flush=True)
        print(f"Question: {question}", flush=True)
        print("\n" + "=" * 60, flush=True)

        # For multi-agent with history, we need to use a different approach
        # that maintains coordination UI display while supporting conversation context

        if history and len(history) > 0:
            # Use coordination UI with conversation context
            # Extract current question from messages
            current_question = (
                messages[-1].get("content", question) if messages else question
            )

            # Pass the full message context to the UI coordination
            response_content = await ui.coordinate_with_context(
                orchestrator, current_question, messages
            )
        else:
            # Standard coordination for new conversations
            response_content = await ui.coordinate(orchestrator, question)

        return response_content


async def run_single_question(
    question: str, agents: Dict[str, SingleAgent], ui_config: Dict[str, Any]
) -> str:
    """Run MassGen with a single question."""
    # Check if we should use orchestrator for single agents (default: False for backward compatibility)
    use_orchestrator_for_single = ui_config.get(
        "use_orchestrator_for_single_agent", True
    )

    if len(agents) == 1 and not use_orchestrator_for_single:
        # Single agent mode with existing SimpleDisplay frontend
        agent = next(iter(agents.values()))

        print(f"\n🤖 {BRIGHT_CYAN}Single Agent Mode{RESET}", flush=True)
        print(f"Agent: {agent.agent_id}", flush=True)
        print(f"Question: {question}", flush=True)
        print("\n" + "=" * 60, flush=True)

        messages = [{"role": "user", "content": question}]
        response_content = ""

        async for chunk in agent.chat(messages):
            if chunk.type == "content" and chunk.content:
                response_content += chunk.content
                print(chunk.content, end="", flush=True)
            elif chunk.type == "builtin_tool_results":
                # Skip builtin_tool_results to avoid duplication with real-time streaming
                continue
            elif chunk.type == "error":
                print(f"\n❌ Error: {chunk.error}", flush=True)
                return ""

        print("\n" + "=" * 60, flush=True)
        return response_content

    else:
        # Multi-agent mode
        orchestrator = Orchestrator(agents=agents)
        # Create a fresh UI instance for each question to ensure clean state
        ui = CoordinationUI(
            display_type=ui_config.get("display_type", "rich_terminal"),
            logging_enabled=ui_config.get("logging_enabled", True),
        )

        print(f"\n🤖 {BRIGHT_CYAN}Multi-Agent Mode{RESET}", flush=True)
        print(f"Agents: {', '.join(agents.keys())}", flush=True)
        print(f"Question: {question}", flush=True)
        print("\n" + "=" * 60, flush=True)

        final_response = await ui.coordinate(orchestrator, question)
        return final_response


def print_help_messages():
    print(
        "\n💬 Type your questions below. Use slash commands or press Ctrl+C to stop.",
        flush=True,
    )
    print("💡 Commands: /quit, /exit, /reset, /help", flush=True)
    print("=" * 60, flush=True)


async def run_interactive_mode(
    agents: Dict[str, SingleAgent], ui_config: Dict[str, Any]
):
    """Run MassGen in interactive mode with conversation history."""
    print(f"\n{BRIGHT_CYAN}🤖 MassGen Interactive Mode{RESET}", flush=True)
    print("=" * 60, flush=True)

    # Display configuration
    print(f"📋 {BRIGHT_YELLOW}Configuration:{RESET}", flush=True)
    print(f"   Agents: {len(agents)}", flush=True)
    for agent_id, agent in agents.items():
        backend_name = agent.backend.__class__.__name__.replace("Backend", "")
        print(f"   • {agent_id}: {backend_name}", flush=True)

    use_orchestrator_for_single = ui_config.get(
        "use_orchestrator_for_single_agent", True
    )
    if len(agents) == 1:
        mode = (
            "Single Agent (Orchestrator)"
            if use_orchestrator_for_single
            else "Single Agent (Direct)"
        )
    else:
        mode = "Multi-Agent Coordination"
    print(f"   Mode: {mode}", flush=True)
    print(f"   UI: {ui_config.get('display_type', 'rich_terminal')}", flush=True)

    print_help_messages()

    # Maintain conversation history
    conversation_history = []

    try:
        while True:
            try:
                question = input(f"\n{BRIGHT_BLUE}👤 User:{RESET} ").strip()

                # Handle slash commands
                if question.startswith("/"):
                    command = question.lower()

                    if command in ["/quit", "/exit", "/q"]:
                        print("👋 Goodbye!", flush=True)
                        break
                    elif command in ["/reset", "/clear"]:
                        conversation_history = []
                        # Reset all agents
                        for agent in agents.values():
                            agent.reset()
                        print(
                            f"{BRIGHT_YELLOW}🔄 Conversation history cleared!{RESET}",
                            flush=True,
                        )
                        continue
                    elif command in ["/help", "/h"]:
                        print(
                            f"\n{BRIGHT_CYAN}📚 Available Commands:{RESET}", flush=True
                        )
                        print("   /quit, /exit, /q     - Exit the program", flush=True)
                        print(
                            "   /reset, /clear       - Clear conversation history",
                            flush=True,
                        )
                        print(
                            "   /help, /h            - Show this help message",
                            flush=True,
                        )
                        print(
                            "   /status              - Show current status", flush=True
                        )
                        continue
                    elif command == "/status":
                        print(f"\n{BRIGHT_CYAN}📊 Current Status:{RESET}", flush=True)
                        print(
                            f"   Agents: {len(agents)} ({', '.join(agents.keys())})",
                            flush=True,
                        )
                        use_orch_single = ui_config.get(
                            "use_orchestrator_for_single_agent", True
                        )
                        if len(agents) == 1:
                            mode_display = (
                                "Single Agent (Orchestrator)"
                                if use_orch_single
                                else "Single Agent (Direct)"
                            )
                        else:
                            mode_display = "Multi-Agent"
                        print(f"   Mode: {mode_display}", flush=True)
                        print(
                            f"   History: {len(conversation_history)//2} exchanges",
                            flush=True,
                        )
                        continue
                    else:
                        print(f"❓ Unknown command: {command}", flush=True)
                        print("💡 Type /help for available commands", flush=True)
                        continue

                # Handle legacy plain text commands for backwards compatibility
                if question.lower() in ["quit", "exit", "q"]:
                    print("👋 Goodbye!")
                    break

                if question.lower() in ["reset", "clear"]:
                    conversation_history = []
                    for agent in agents.values():
                        agent.reset()
                    print(f"{BRIGHT_YELLOW}🔄 Conversation history cleared!{RESET}")
                    continue

                if not question:
                    print(
                        "Please enter a question or type /help for commands.",
                        flush=True,
                    )
                    continue

                print(f"\n🔄 {BRIGHT_YELLOW}Processing...{RESET}", flush=True)

                response = await run_question_with_history(
                    question, agents, ui_config, conversation_history
                )

                if response:
                    # Add to conversation history
                    conversation_history.append({"role": "user", "content": question})
                    conversation_history.append(
                        {"role": "assistant", "content": response}
                    )
                    print(f"\n{BRIGHT_GREEN}✅ Complete!{RESET}", flush=True)
                    print(
                        f"{BRIGHT_CYAN}💭 History: {len(conversation_history)//2} exchanges{RESET}",
                        flush=True,
                    )
                    print_help_messages()

                else:
                    print(f"\n{BRIGHT_RED}❌ No response generated{RESET}", flush=True)

            except KeyboardInterrupt:
                print("\n👋 Goodbye!")
                break
            except Exception as e:
                print(f"❌ Error: {e}", flush=True)
                print("Please try again or type /quit to exit.", flush=True)

    except KeyboardInterrupt:
        print("\n👋 Goodbye!")

async def main():
    """Main CLI entry point."""
    parser = argparse.ArgumentParser(
        description="MassGen - Multi-Agent Coordination CLI",
        formatter_class=argparse.RawDescriptionHelpFormatter,
        epilog="""
Examples:
  # Use configuration file
  python -m massgen.cli --config config.yaml "What is machine learning?"
  
  # Quick single agent setup
  python -m massgen.cli --backend openai --model gpt-4o-mini "Explain quantum computing"
  python -m massgen.cli --backend claude --model claude-sonnet-4-20250514 "Analyze this data"
  
  # Use ChatCompletion backend with custom base URL
  python -m massgen.cli --backend chatcompletion --model gpt-oss-120b --base-url https://api.cerebras.ai/v1/chat/completions "What is 2+2?"
  
  # Interactive mode
  python -m massgen.cli --config config.yaml
  
  # Create sample configurations
  python -m massgen.cli --create-samples

Environment Variables:
  Core Providers:
    OPENAI_API_KEY      - Required for OpenAI backend
    XAI_API_KEY         - Required for Grok backend
    ANTHROPIC_API_KEY   - Required for Claude backend
    GOOGLE_API_KEY      - Required for Gemini backend (or GEMINI_API_KEY)
  
  OpenAI-Compatible Providers (chatcompletion backend):
    CEREBRAS_API_KEY    - For Cerebras AI (cerebras.ai)
    TOGETHER_API_KEY    - For Together AI (together.ai, together.xyz)
    FIREWORKS_API_KEY   - For Fireworks AI (fireworks.ai)
    GROQ_API_KEY        - For Groq (groq.com)
    NEBIUS_API_KEY      - For Nebius AI Studio (studio.nebius.ai)
    OPENROUTER_API_KEY  - For OpenRouter (openrouter.ai)
    
  Note: The chatcompletion backend auto-detects the provider from the base_url
        and uses the appropriate environment variable for API key.
        """,
    )

    # Question (optional for interactive mode)
    parser.add_argument(
        "question",
        nargs="?",
        help="Question to ask (optional - if not provided, enters interactive mode)",
    )

    # Configuration options
    config_group = parser.add_mutually_exclusive_group()
    config_group.add_argument(
        "--config", type=str, help="Path to YAML/JSON configuration file"
    )
    config_group.add_argument(
        "--backend",
        type=str,
<<<<<<< HEAD
        choices=["chatcompletion", "claude", "gemini", "grok", "openai", "lmstudio"],
=======
        choices=["chatcompletion", "claude", "gemini", "grok", "openai", "claude_code_stream"],
>>>>>>> c7e89cd2
        help="Backend type for quick setup",
    )

    # Quick setup options
    parser.add_argument(
        "--model",
        type=str,
        default="gpt-4o-mini",
        help="Model name for quick setup (default: gpt-4o-mini)",
    )
    parser.add_argument(
        "--system-message", type=str, help="System message for quick setup"
    )
    parser.add_argument(
        "--base-url", type=str, help="Base URL for API endpoint (e.g., https://api.cerebras.ai/v1/chat/completions)"
    )

    # UI options
    parser.add_argument(
        "--no-display", action="store_true", help="Disable visual coordination display"
    )
    parser.add_argument("--no-logs", action="store_true", help="Disable logging")

    args = parser.parse_args()

    # Validate arguments
    if not args.backend:
        if not args.model and not args.config:
            parser.error(
                "If there is not --backend, either --config or --model must be specified"
            )

    try:
        # Load or create configuration
        if args.config:
            config = load_config_file(args.config)
        else:
            model = args.model
            if args.backend:
                backend = args.backend
            else:
                backend = get_backend_type_from_model(model=model)
            if args.system_message:
                system_message = args.system_message
            else:
                system_message = None
            config = create_simple_config(
                backend_type=backend, model=model, system_message=system_message, base_url=args.base_url
            )

        # Apply command-line overrides
        ui_config = config.get("ui", {})
        if args.no_display:
            ui_config["display_type"] = "simple"
        if args.no_logs:
            ui_config["logging_enabled"] = False

        # Create agents
        agents = create_agents_from_config(config)

        if not agents:
            raise ConfigurationError("No agents configured")

        # Run mode based on whether question was provided
        if args.question:
            response = await run_single_question(args.question, agents, ui_config)
            # if response:
            #     print(f"\n{BRIGHT_GREEN}Final Response:{RESET}", flush=True)
            #     print(f"{response}", flush=True)
        else:
            await run_interactive_mode(agents, ui_config)

    except ConfigurationError as e:
        print(f"❌ Configuration error: {e}", flush=True)
        sys.exit(1)
    except KeyboardInterrupt:
        print("\n👋 Goodbye!", flush=True)
    except Exception as e:
        print(f"❌ Error: {e}", flush=True)
        sys.exit(1)


if __name__ == "__main__":
    asyncio.run(main())<|MERGE_RESOLUTION|>--- conflicted
+++ resolved
@@ -58,11 +58,8 @@
 from massgen.backend.claude import ClaudeBackend
 from massgen.backend.gemini import GeminiBackend
 from massgen.backend.chat_completions import ChatCompletionsBackend
-<<<<<<< HEAD
 from massgen.backend.lmstudio import LMStudioBackend
-=======
 from massgen.backend.claude_code_cli_stream import ClaudeCodeStreamBackend
->>>>>>> c7e89cd2
 from massgen.chat_agent import SingleAgent, ConfigurableAgent
 from massgen.agent_config import AgentConfig
 from massgen.orchestrator import Orchestrator
@@ -172,7 +169,7 @@
         return GeminiBackend(api_key=api_key)
 
     elif backend_type == "chatcompletion":
-<<<<<<< HEAD
+      
         # ChatCompletionsBackend now handles provider-specific API key detection internally
         # Just pass through all kwargs including api_key and base_url
         return ChatCompletionsBackend(**kwargs)
@@ -180,21 +177,6 @@
     elif backend_type == "lmstudio":
         # LM Studio local server (OpenAI-compatible). Defaults handled by backend.
         return LMStudioBackend(**kwargs)
-
-=======
-        api_key = kwargs.get("api_key")
-        base_url = kwargs.get("base_url")
-        
-        # Determine API key based on base URL if not explicitly provided
-        if not api_key:
-            if base_url and "cerebras.ai" in base_url:
-                api_key = os.getenv("CEREBRAS_API_KEY")
-                if not api_key:
-                    raise ConfigurationError(
-                        "Cerebras AI API key not found. Set CEREBRAS_API_KEY or provide in config."
-                    )
-        
-        return ChatCompletionsBackend(api_key=api_key)
     
     elif backend_type == "claude_code_stream":
         # ClaudeCodeStreamBackend using claude-code-sdk-python
@@ -209,7 +191,7 @@
             )
         
         return ClaudeCodeStreamBackend(**kwargs)
->>>>>>> c7e89cd2
+
 
     else:
         raise ConfigurationError(f"Unsupported backend type: {backend_type}")
@@ -636,11 +618,7 @@
     config_group.add_argument(
         "--backend",
         type=str,
-<<<<<<< HEAD
-        choices=["chatcompletion", "claude", "gemini", "grok", "openai", "lmstudio"],
-=======
-        choices=["chatcompletion", "claude", "gemini", "grok", "openai", "claude_code_stream"],
->>>>>>> c7e89cd2
+        choices=["chatcompletion", "claude", "gemini", "grok", "openai", "claude_code_stream","lmstudio"],
         help="Backend type for quick setup",
     )
 
